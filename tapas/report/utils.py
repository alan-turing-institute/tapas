import matplotlib.pyplot as plt
import os
import seaborn as sns
import numpy as np

from sklearn.metrics import roc_curve

# List of all metrics that can be used in a report.
ALL_METRICS = [
    "accuracy",
    "true_positive_rate",
    "false_positive_rate",
    "mia_advantage",
    "privacy_gain",
    "auc",
    "effective_epsilon",
]

<<<<<<< HEAD
DEFAULT_METRICS = [
    "accuracy",
    "privacy_gain",
    "auc",
]


=======
>>>>>>> a7f1f005
# configurable axis ranges
axis_ranges = {
    "accuracy": (0, 1),
    "true_positive_rate": (0, 1),
    "false_positive_rate": (0, 1),
    "mia_advantage": (-0.2, 1.2),
    "privacy_gain": (-0.2, 1.2),
    "auc": (0, 1),
    "effective_epsilon": (0, 10),
}
color_pal = sns.color_palette("colorblind", 10)


def metric_comparison_plots(
    data, comparison_label, fixed_pair_label, metrics, marker_label, output_path,
):

    """
    For a fixed pair of datasets-attacks-generators-target available in the data make a figure comparing
        performance between metrics. Options configure which dimension to compare against. Figures are saved to disk.

    Parameters
    ----------
    data: dataframe
        Input dataframe from the MIAttackReport class
    comparison_label: str
        Name of column that will be used as X axis.
    fixed_pair_columns: list[str]
        Columns in dataframe to fix (groupby) for a given figure in order to make meaningful comparisons.
        It can be any pair of columns from the report.
    metrics:  list[str]
        List of metrics to be used in the report, these can be any of the following:
        "accuracy", "true_positive_rate", "false_positive_rate", "mia_advantage", "privacy_gain", "auc".
    marker_label: str
        Column in dataframe that be used to as marker in a point plot comparison. It can be either: 'generator',
        'attack' or 'target_id'.
    output_path: str
        Path where the figure is to be saved.

    Returns
    -------
    None

    """
    set_style()

    for pair_name, pair in data.groupby(fixed_pair_label):
        fig, axs = plt.subplots(len(metrics), sharex=True)

        for i, metric in enumerate(metrics):
            # sns.boxplot
            sns.pointplot(
                data=pair,
                y=metric,
                x=comparison_label,
                hue=marker_label,
                order=np.unique(pair[comparison_label]),
                ax=axs[i],
                dodge=True,
                # Disable lines between points for different x.
                join=False,
                # Plot the 95% confidence interval. In most cases, this will only
                # appear when the corresponding Report uses sample bootstrapping.
                errwidth=4,
                errorbar=('pi', 95),
            )
            axs[i].legend([], [], frameon=False)
            axs[i].set_ylabel(metric, fontsize=20)
            axs[i].set_xlabel("")
            axs[i].set_ylim(axis_ranges[metric])

        axs[-1].set_xlabel(f"{comparison_label}s".capitalize(), fontsize=20)

        handles, labels = axs[i].get_legend_handles_labels()
        fig.legend(
            handles,
            labels,
            loc="center right",
            prop={"size": 20},
            bbox_to_anchor=(0.75, 0.25, 0.25, 0.3),
        )

        fig.suptitle(
            f"Comparison of {comparison_label}s and different targets"
            "\n"
            f"{fixed_pair_label[0]}: {pair_name[0]}, {fixed_pair_label[1]}: {pair_name[1]}",
            fontweight="bold",
            fontsize=24,
        )
        filename = f"{comparison_label}sComparison_Dataset{pair_name[0]}_Attack{pair_name[1]}.png"

        filename = os.path.join(output_path, filename)

        dirname = os.path.dirname(filename)
        if not os.path.exists(dirname):
            os.makedirs(dirname)

        plt.savefig(filename)

        plt.close(fig)


def plot_roc_curve(
    data,
    names,
    title,
    output_path,
    suffix="",
    eff_epsilon=None,
    zoom_in=1,
    low_corner=True,
):
    """
    Parameters
    ----------
    data: list of pairs (labels, scores), both np.arrays of same lengths
        The true labels and the scores of each attack.
    names: list of str of the same length
        The label for each curve.
    title: str
        Title to display on the figure.
    output_path: str
        Path to the folder where the ROC curve should be saved.
    eff_epsilon: positive float, or None
        If not None, the value of the effective epsilon for this ROC curve,
        for which the TP/FP and (1-FP)/(1-TP) curves are plotted.
    zoom_in: float, default 1
        Maximum value of TP and FP shown on the plot. The default of 1 shows
        the full ROC curve, but this can be used to "zoom in" to the TPR at
        low FPR, an important quantity for privacy analysis.
    low_corner: bool, default True
        Whether to zoom in near (0,0) (True), or (1,1) (False).

    """
    set_style()

    fig = plt.figure(figsize=(8, 8))
    ax = fig.subplots()

    # Plot the "baseline".
    decorum_color = (0.7, 0.7, 0.7)

    ax.plot([0, 1], [0, 1], "--", color=decorum_color)

    if eff_epsilon is not None:
        assert eff_epsilon > 0, "eff_epsilon must be positive."
        slope = np.exp(eff_epsilon)
        tp_inter = slope / (slope + 1)
        fp_inter = 1 / (slope + 1)
        ax.plot([0, fp_inter], [0, tp_inter], "--", color=decorum_color)
        ax.plot([fp_inter, 1], [tp_inter, 1], "--", color=decorum_color)

    for (labels, scores), name in zip(data, names):
        fpr, tpr, thresholds = roc_curve(labels, scores)
        ax.plot(fpr, tpr, label=name)

    ax.legend(loc="lower right", fontsize=20)

    # We add a small margin to correctly display [0,1].
    margin = 0.01
    if low_corner:
        ax.set_xlim([0 - margin * zoom_in, zoom_in])
        ax.set_ylim([0, (1 + margin) * zoom_in])
    else:
        ax.set_xlim([1 - zoom_in, 1])
        ax.set_ylim([1 - zoom_in, 1 + margin * zoom_in])
    ax.set_xlabel("False Positive Rate", fontsize=20)
    ax.set_ylabel("True Positive Rate", fontsize=20)

    if title:
        fig.suptitle(title, fontweight="bold", fontsize=24)

    filename = f"ROC_curve{suffix}.png"
    if not os.path.exists(output_path):
        os.makedirs(output_path)
    plt.savefig(os.path.join(output_path, filename))

    plt.close(fig)


def set_style():

    sns.set_palette(color_pal)
    sns.set_style(
        "whitegrid",
        {
            "axes.spines.right": True,
            "axes.spines.top": True,
            "axes.edgecolor": "k",
            "xtick.color": "k",
            "xtick.rotation": 45,
            "ytick.color": "k",
            "font.family": "sans-serif",
            "font.sans-serif": "Tahoma",
            "text.usetex": True,
        },
    )

    plt.rcParams.update(
        {
            "font.family": "sans-serif",
            "font.sans-serif": "Tahoma",
            "font.size": 10,
            "xtick.labelsize": 14,
            "ytick.labelsize": 14,
            "axes.labelsize": 16,
            "axes.titlesize": 16,
            "savefig.dpi": 75,
            "figure.autolayout": False,
            "figure.figsize": (12, 10),
            "figure.titlesize": 18,
            "lines.linewidth": 2.0,
            "lines.markersize": 6,
            "legend.fontsize": 14,
        }
    )<|MERGE_RESOLUTION|>--- conflicted
+++ resolved
@@ -16,7 +16,6 @@
     "effective_epsilon",
 ]
 
-<<<<<<< HEAD
 DEFAULT_METRICS = [
     "accuracy",
     "privacy_gain",
@@ -24,8 +23,6 @@
 ]
 
 
-=======
->>>>>>> a7f1f005
 # configurable axis ranges
 axis_ranges = {
     "accuracy": (0, 1),
