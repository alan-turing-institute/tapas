--- conflicted
+++ resolved
@@ -10,9 +10,6 @@
     HistSetFeature,
     CorrSetFeature,
 )
-<<<<<<< HEAD
 from .distances import DistanceMetric, HammingDistance, LpDistance
-=======
 from .groundhog import GroundhogAttack
->>>>>>> e6a7f96a
 from .utils import load_attack