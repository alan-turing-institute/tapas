"""
Abstract base classes for various privacy attacks.

"""

from __future__ import annotations
from typing import TYPE_CHECKING

if TYPE_CHECKING:
    from collections.abc import Callable
    from ..datasets import Dataset
    from ..threat_models import ThreatModel

from ..threat_models import LabelInferenceThreatModel

from abc import ABC, abstractmethod


class Attack(ABC):
    """
    Abstract base class for all privacy attacks.

    This class defines (only) three common elements of attacks:

    * a .train method (that can be left empty), that selects parameters for
      the attack to make decisions.
    * a .attack method, that makes a binary decision for a (list of) dataset(s).
    * a .attack_score method that can be ignored if not meaningful, but can be
      useful for deeper analysis of attacks.

    """

    @abstractmethod
    def train(self, threat_model: ThreatModel):
        """
        Train parameters of the attack.

        """
        pass

    @abstractmethod
    def attack(self, datasets: list[Dataset]):
        """
        Perform the attack on each dataset in a list and return a (discrete) decision.

        """
        pass

    @abstractmethod
    def attack_score(self, datasets: list[Dataset]):
        """
        Perform the attack on each dataset in a list, but return a confidence
        score (specifically for classification tasks).

        """
        pass

    @property
    def label(self):
        """
        A label to describe this attack in reports.

        """
        return "Unnamed Attack"

<<<<<<< HEAD
# Many attacks are based around an `attack_score` (potentially trainable), with
# the decision threshold then tailored for a specific task, e.g., max accuracy,
# matching a given true positive rate or true negative rate. We here implement
# a generic class that implements threshold selection for a generic score.

import numpy as np
from sklearn.metrics import roc_curve


class TrainableThresholdAttack(Attack):
    """
    Generic class to represent attacks that rely on a score, combined with a
    threshold that is chosen according to some (fairly generic) criterion.
    Many attacks should fall under this 

    """

    # To implement a specific attack from this generic class, you must
    # instantiate the `attack_score` function from Attack. Additionally,
    # you may implement _train_attack_score if relevant.

    def __init__(self, criterion: tuple):
        """
        Initialise this attack with a given threshold-selection criterion.

        The criterion is a tuple with at least one entry. The first entry,
        criterion[0], is the target criterion (accuracy/tp/fp/threshold).
        Further entries give additional information on the target.

        Acceptable criterions are:
         - ("accuracy",): choose the threshold that yields maximum accuracy.
         - ("tp", float): choose the threshold that yields as close as possible
            to a given true positive ("tp") rate.
         - ("fp", float): similarly, for the false positive rate ("fp").
         - ("threshold", float): manually specify the threshold.

        """
        if not isinstance(criterion, tuple):
            # We actually allow for criterion = "accuracy", as it is cleaner.
            assert criterion == "accuracy", "Criterion should be a tuple."
            criterion = ("accuracy",)
        # Parse the criterion into target_criterion and target_value.
        self.target_criterion = criterion[0]
        if self.target_criterion != "accuracy":
            assert len(criterion) == 2, "Missing second argument to criterion."
            self.target_value = criterion[1]
        # Initialise the threshold.
        self._threshold = None
        if self.target_criterion == "threshold":
            self._threshold = self.target_value

    def train(
        self,
        threat_model: LabelInferenceThreatModel,
        num_samples: int = 100,
        **attack_score_kwargs
    ):
        """
        Train this attack: train the score, then choose a threshold meeting
        the target criterion.

        Parameters
        ----------
        threat_model: LabelInferenceThreatModel
            The threat model from which to generate labelled samples.
        num_samples: int (default, 100).
            Number of training samples to generate to select the threshold.
        (optionally), additional keyword arguments, passed to _train_attack_score.
        """
        # First, optionally train the score.
        assert isinstance(
            threat_model, LabelInferenceThreatModel
        ), "Threat model must be a LabelInferenceThreatModel."
        self.threat_model = threat_model
        self._train_attack_score(threat_model, num_samples, **attack_score_kwargs)
        # Then, compute the scores for a number of training datasets.
        if self._threshold is not None:
            return  # No training required.
        # If the threshold is not specified, train to get the desired tpr or fpr.
        synthetic_datasets, labels = self.threat_model.generate_training_samples(
            num_samples
        )
        # Finally, compute the ROC curve and select the threshold from it.
        fpr_all, tpr_all, thresholds = roc_curve(
            labels, self.attack_score(synthetic_datasets)
        )
        # Select the threshold such that the criterion is matched.
        if self.target_criterion == "fpr":
            index = np.argmin(np.abs(fpr_all - self.target_value))
        elif self.target_criterion == "tpr":
            index = np.argmin(np.abs(tpr_all - self.target_value))
        elif self.target_criterion == "accuracy":
            # Assuming classes are balanced, we have that:
            #  Accuracy(t) = 1/2 (TPR + TNR) = 1/2 (TPR + 1 - FPR).
            index = np.argmax(tpr_all - fpr_all)
        self._threshold = thresholds[index]

    def attack(self, datasets: list[Dataset]):
        """
        Make a prediction for each dataset.

        This computes attack_score for each dataset, then decides that the
        target user is in the training dataset if and only if the score is
        higher than self._threshold.

        Parameters
        ----------
        datasets: a list of synthetic datasets.

        Returns
        -------
        predictions: np.array of booleans.

        """
        if self._threshold is None:
            raise Exception("Attack has not been trained (threshold is None).")
        scores = self.attack_score(datasets)
        return scores >= self._threshold

    # Implement this if needed.
    def _train_attack_score(
        self, threat_model: LabelInferenceThreatModel, num_samples: int = 100, **kwargs
    ):
        """
        Train the attack score function (optional). By default, this does nothing.

        Interface to implement
        ----------------------
        threat_model: LabelInferenceThreatModel
            The threat model from which to generate training samples.
        num_samples: int (default 100)
            Number of samples to generate to train the attack score.
        optional keyword arguments: passed from .train(**kwargs).

        """
        pass
=======
    def __str__(self):
        return self.label
>>>>>>> e6a7f96a
<|MERGE_RESOLUTION|>--- conflicted
+++ resolved
@@ -63,7 +63,10 @@
         """
         return "Unnamed Attack"
 
-<<<<<<< HEAD
+    def __str__(self):
+        return self.label
+
+
 # Many attacks are based around an `attack_score` (potentially trainable), with
 # the decision threshold then tailored for a specific task, e.g., max accuracy,
 # matching a given true positive rate or true negative rate. We here implement
@@ -84,6 +87,7 @@
     # To implement a specific attack from this generic class, you must
     # instantiate the `attack_score` function from Attack. Additionally,
     # you may implement _train_attack_score if relevant.
+    # Also, implement the .label property.
 
     def __init__(self, criterion: tuple):
         """
@@ -199,8 +203,4 @@
         optional keyword arguments: passed from .train(**kwargs).
 
         """
-        pass
-=======
-    def __str__(self):
-        return self.label
->>>>>>> e6a7f96a
+        pass