--- conflicted
+++ resolved
@@ -146,9 +146,4 @@
         "name": "TOTAL_NON_COV_CHARGES_ANCIL",
         "type": "real/non-negative",
         "representation": "number"
-    }
-<<<<<<< HEAD
-]
-=======
-]
->>>>>>> a9754f4c
+    }