--- conflicted
+++ resolved
@@ -51,14 +51,9 @@
         index = [10, 20]
         records = self.dataset.get_records(index)
 
-<<<<<<< HEAD
-        self.assertEqual(record.data.iloc[0][0], self.data.data.iloc[index[0]][0])
-        self.assertEqual(record.data.shape[0], len(index))
-=======
         self.assertEqual(records.data.iloc[0][0], self.dataset.data.iloc[index[0]][0])
 
         self.assertEqual(len(records), len(index))
->>>>>>> ab45a0d7
 
     def test_drop_records(self):
         # returns a subset of the records
