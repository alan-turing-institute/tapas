"""A  simple test for the dataset class"""
import copy
from random import randint
import json
from unittest import TestCase
from warnings import filterwarnings

filterwarnings('ignore')

from prive.datasets import TabularDataset


class TestTabularDataset(TestCase):
    def setUp(self):
        self.dataset = TabularDataset.read('tests/data/texas')
        self.row_in = TabularDataset.read('tests/data/row_in_texas')
        self.row_out = TabularDataset.read('tests/data/row_out_texas')

    def test_read(self):

        self.assertEqual(len(self.dataset), 999)

        with open('tests/data/texas.json') as f:
            description = json.load(f)

        self.assertEqual(self.dataset.description, description)

    def test_sample(self):
        # returns a subset of the samples
        data_sample = self.dataset.sample(500)

        self.assertEqual(data_sample.description, self.dataset.description)
        self.assertEqual(len(data_sample), 500)

    def test_add(self):
        # returns a subset of the samples
        data_sample1 = self.dataset.sample(500)
        data_sample2 = self.dataset.sample(500)

        data_1000 = data_sample1 + data_sample2

        self.assertEqual(data_1000.description, data_sample1.description)
        self.assertEqual(data_1000.data.shape[0], 1000)

        # Sample a random index and check that the row in data_1000 matches that in data_sample2
        idx = randint(0, 499)
        self.assertTrue((data_1000.data.iloc[500 + idx] == data_sample2.data.iloc[idx]).all())

    def test_get_records(self):
        # returns a subset of the records
        index = [10, 20]
        record = self.dataset.get_records(index)

<<<<<<< HEAD
        self.assertEqual(record.data.iloc[0]['DISCHARGE'], self.dataset.data.iloc[index[0]]['DISCHARGE'])
=======
        self.assertEqual(record.data.iloc[0][0], self.data.data.iloc[index[0]][0])
>>>>>>> 8a44918f
        self.assertEqual(record.data.shape[0], len(index))

    def test_drop_records(self):
        # returns a subset of the records
        index = [10, 20, 50, 100]
        new_dataset = self.dataset.drop_records(index)

        self.assertEqual(len(new_dataset), len(self.dataset) - len(index))

        # check that the records have been removed
        for idx in index:
            self.assertNotIn(self.dataset.get_records([idx]), new_dataset)

        # check that the index has been properly maintained
        self.assertEqual(new_dataset.data.index[index[0]], index[0] + 1)

        # drop random record
        new_dataset = self.dataset.drop_records()
        self.assertEqual(len(new_dataset), len(self.dataset) - 1)

        new_dataset = self.dataset.drop_records(n=4)
        self.assertEqual(len(new_dataset), len(self.dataset) - 4)

        # test in-place flag
        new_dataset = copy.copy(self.dataset) # Don't want to modify self.dataset
        new_dataset.drop_records(index, in_place=True)
        # check length
        self.assertEqual(len(new_dataset), len(self.dataset) - len(index))
        # check records are gone
        for idx in index:
            self.assertNotIn(idx, new_dataset.data.index)

    def test_add_records(self):
        # returns a subset of the records
        index = [100]
        record = self.dataset.get_records(index)

        new_dataset = self.dataset.add_records(record)

        self.assertEqual(new_dataset.data.shape[0], self.dataset.data.shape[0] + len(index))

        # test in-place flag
        new_dataset = copy.copy(self.dataset) # don't want to modify self.dataset
        new_dataset.add_records(record, in_place=True)
        # check length
        self.assertEqual(len(new_dataset), len(self.dataset) + len(index))
        # check records are in
        for idx in index:
            self.assertIn(idx, new_dataset.data.index)

    def test_create_subsets(self):
        # returns a subset of the records
        index = [100]

        rI= self.dataset.create_subsets(10, 100)

        self.assertEqual(len(rI),10)
        self.assertEqual(100, rI[0].data.shape[0])

    def test_replace(self):
        # returns a subset of the records
        index = [200, 300]
        records_in = self.dataset.get_records(index)

        # returns a subset of the samples
        data_sample100 = self.dataset.get_records([i for i in range(100)])

        index_to_drop = [20, 30]

        replaced_sample = data_sample100.replace(records_in, index_to_drop)

        self.assertEqual(len(data_sample100), len(replaced_sample))

        # check if record is in dataset
        self.assertFalse((replaced_sample.data == self.dataset.get_records(index_to_drop).data.iloc[0]).all().all())

        # check removing random record
        replaced_sample = data_sample100.replace(records_in)
        self.assertEqual(len(data_sample100), len(replaced_sample))

        # check in-place flag
        new_dataset = copy.copy(data_sample100) # don't want to modify self.dataset
        new_dataset.replace(records_in, index_to_drop, in_place=True)

        self.assertEqual(len(new_dataset), len(data_sample100))
        # check records were removed
        for idx in index_to_drop:
            self.assertNotIn(data_sample100.get_records([idx]), new_dataset)
        # check records were added
        for idx in index:
            self.assertIn(self.dataset.get_records([idx]), new_dataset)

    def test_iter(self):
        record_count = 0
        for record in self.dataset:
            self.assertEqual(type(record), TabularDataset)
            self.assertEqual(record.description, self.dataset.description)
            self.assertEqual(record.data.shape[0], 1)
            record_count += 1
        self.assertEqual(record_count, len(self.dataset))

    def test_contains(self):
        self.assertNotIn(self.row_out, self.dataset)
        self.assertIn(self.row_in, self.dataset)

        indices = [15, 30]
        rows = self.dataset.get_records(indices)
        for row in rows:
            self.assertIn(row, self.dataset)


if __name__ == '__main__':
    unittest.main()<|MERGE_RESOLUTION|>--- conflicted
+++ resolved
@@ -51,11 +51,8 @@
         index = [10, 20]
         record = self.dataset.get_records(index)
 
-<<<<<<< HEAD
-        self.assertEqual(record.data.iloc[0]['DISCHARGE'], self.dataset.data.iloc[index[0]]['DISCHARGE'])
-=======
         self.assertEqual(record.data.iloc[0][0], self.data.data.iloc[index[0]][0])
->>>>>>> 8a44918f
+
         self.assertEqual(record.data.shape[0], len(index))
 
     def test_drop_records(self):
