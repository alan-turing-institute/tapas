--- conflicted
+++ resolved
@@ -150,21 +150,12 @@
 
     """
     if representation == 'integer':
-<<<<<<< HEAD
-        return np.int
-    elif representation == 'number':
-        return np.float
-    elif representation == 'date':
-        return pd.datetime
-    elif isinstance(representation, (list, str)):
-=======
         return int
     elif representation == 'number':
         return float
     elif representation == 'date':
         return pd.datetime
     elif isinstance(representation, list):
->>>>>>> ab45a0d7
         ordered = True if 'ordered' in column_type else False
         return pd.CategoricalDtype(categories=representation, ordered=ordered)
     elif isinstance(representation, (int)):
