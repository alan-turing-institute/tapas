"""Classes to represent the data object"""
<<<<<<< HEAD
=======

from prive.utils.data import index_split, get_dtype
>>>>>>> a7744e5f
from abc import ABC, abstractmethod
import json

import numpy as np
import pandas as pd

from prive.utils.data import index_split, get_dtype


class Dataset(ABC):
    """
    Base class for the dataset object.

    """

    @abstractmethod
    def read(self, input_path):
        """
        Read dataset and description file.

        """
        pass

    @abstractmethod
    def write(self, output_path):
        """
        Write dataset and description to file.

        """
        pass

    @abstractmethod
    def sample(self, n_samples):
        """
        Sample from dataset a set of records.

        """
        pass

    @abstractmethod
    def get_records(self, record_ids):
        """
        Select and return a record(s).

        """
        pass

    @abstractmethod
    def drop_records(self, record_ids):
        """
        Drop a record(s) and return modified dataset.

        """
        pass

    @abstractmethod
    def add_records(self, records):
        """
        Add record(s) to dataset and return modified dataset.

        """
        pass

    @abstractmethod
    def replace(self, record_in, record_out):
        """
        Replace a row with a given row.

        """
        pass

    @abstractmethod
    def create_subsets(self, n, sample_size, drop_records=None):
        """
        Create a number of training datasets (sub-samples from main dataset)
        of a given sample size and with the option to remove some records.

        """
        pass

    @abstractmethod
    def __add__(self, other):
        """
        Adding two Dataset objects together.

        """
        pass

    @abstractmethod
    def __iter__(self):
        """
        Returns an iterator over records in the dataset.
        """
        pass


class TabularDataset(Dataset):
    """
    Class for tabular dataset object. The tabular data is a Pandas Dataframe
    and the data description is a dictionary.

    """

    def __init__(self, data, description):
        self.data = data
        self.description = description

    @classmethod
    def read(cls, filepath):
        """
        Read csv and json files for dataframe and description dictionary respectively.

        Parameters
        ----------
<<<<<<< HEAD
        filepath : str
            Path where the csv and json file are located.
=======
        filepath: str
            Full path to the csv and json, excluding the ``.csv`` or ``.json`` extension.
            Both files should have the same name. 
>>>>>>> a7744e5f

        Returns
        -------
        TabularDataset
            A TabularDataset instantiated object.

        """
        with open(f'{filepath}.json') as f:
            description = json.load(f)

        dtypes = {i: get_dtype(cd['representation'], cd['type']) for i, cd in enumerate(description)}

        data = pd.read_csv(f'{filepath}.csv', header=None, dtype=dtypes, index_col=None)

        return cls(data, description)

    def write(self, filepath):
        """
        Write data and description to file

        Parameters
        ----------
        filepath : str
            Path where the csv and json file are saved.

        """

        with open(f'{filepath}.json', 'w') as fp:
            json.dump(self.description, fp, indent=4)

        # TODO: Make sure this writes it exactly as needed
        self.data.to_csv(filepath+'.csv', header=False, index=False)

    def sample(self, n_samples):
        """
        Sample from a TabularDataset object a set of records.

        Parameters
        ----------
        n_samples : int
            Number of records to sample.

        Returns
        -------
        TabularDataset
            A TabularDataset object with a sample of the records of the original object.

        """
        return TabularDataset(data=self.data.sample(n_samples), description=self.description)

    def get_records(self, record_ids):
        """
        Get a record from the TabularDataset object

        Parameters
        ----------
        record_ids : list[int]
            List of indexes of records to retrieve.

        Returns
        -------
        TabularDataset
            A TabularDataset object with the record(s).

        """

        # TODO: what if the index is supposed to be a column? an identifier?
        return TabularDataset(self.data.iloc[record_ids], self.description)

    def drop_records(self, record_ids=[], n=1, in_place=False):
        """
        Drop records from the TabularDataset object, if record_ids is empty it will drop a random record.

        Parameters
        ----------
        record_ids : list[int]
            List of indexes of records to drop.
        n : int
            Number of random records to drop if record_ids is empty.
        in_place : bool
            Bool indicating whether or not to change the dataset in-place or return
            a copy. If True, the dataset is changed in-place. The default is False.

        Returns
        -------
        TabularDataset
            A TabularDataset object without the record(s).

        """
        if len(record_ids) == 0:
            # drop n random records if none provided
            record_ids = np.random.randint(len(self), size=n).tolist()

        new_data = self.data.drop(record_ids)

        if in_place:
            self.data = new_data
            return

        return TabularDataset(new_data, self.description)

    def add_records(self, records, in_place=False):
        """
        Add record(s) to dataset and return modified dataset.

        Parameters
        ----------
        records : TabularDataset
            A TabularDataset object with the record(s) to add.
        in_place : bool
            Bool indicating whether or not to change the dataset in-place or return
            a copy. If True, the dataset is changed in-place. The default is False.

        Returns
        -------
        TabularDataset
            A new TabularDataset object with the record(s).

        """

        if in_place:
            assert self.description == records.description, "Both datasets must have the same data description"

            self.data = pd.concat([self.data, records.data])
            return

        # if not in_place this does the same as the __add__
        return self.__add__(records)

    def replace(self, records_in, records_out=[], in_place=False):
        """
        Replace a record with another one in the dataset, if records_out is empty it will remove a random record.

        Parameters
        ----------
        records_in : TabularDataset
            A TabularDataset object with the record(s) to add.
        records_out : list(int)
            List of indexes of records to drop.
        in_place : bool
            Bool indicating whether or not to change the dataset in-place or return
            a copy. If True, the dataset is changed in-place. The default is False.

        Returns
        -------
        TabularDataset
            A modified TabularDataset object with the replaced record(s).

        """
        if len(records_out) > 0:
            assert len(records_out) == len(records_in), \
                f'Number of records out must equal number of records in, got {len(records_out)}, {len(records_in)}'

        # TODO: Should multiple records_in with no records_out be supported?
        if in_place:
            self.drop_records(records_out, n=len(records_in), in_place=in_place)
            self.add_records(records_in, in_place=in_place)
            return

        # pass n as a back-up in case records_out=[]
        reduced_dataset = self.drop_records(records_out, n=len(records_in))

        return reduced_dataset.add_records(records_in)

    def create_subsets(self, n, sample_size):
        """
        Create a number of training datasets (sub-samples from main dataset)
        of a given sample size  with and without target records.

        Parameters
        ----------
        n : int
            Number of datasets to create.
        sample_size : int
            Size of the subset datasets to be created.

        Returns
        -------
        list(TabularDataset)
            A lists containing subsets of the data with and without the target record(s).

        """

        # create splits
        splits = index_split(self.data.shape[0], sample_size, n)

        # list of TabularDataset without target record(s)
        subsamples = [self.get_records(train_index) for train_index in splits]

        return subsamples

    def empty(self):
        """
        Create an empty TabularDataset with the same description as the current one.
        Short-hand for TabularDataset.get_records([]).

        Returns
        -------
        TabularDataset
            Empty tabular dataset.

        """
        return self.get_records([])

    def __add__(self, other):
        """
        Adding two TabularDataset objects with the same data description together

        Parameters
        ----------
        other : (TabularDataset)
            A TabularDataset object.

        Returns
        -------
        TabularDataset
            A TabularDataset object with the addition of two initial objects.

        """

        assert self.description == other.description, "Both datasets must have the same data description"

        return TabularDataset(pd.concat([self.data, other.data]), self.description)

    def __iter__(self):
        """
        Returns an iterator over records in this dataset,

        Returns
        -------
        iterator
            An iterator object that iterates over individual records, as TabularDatasets.

        """
        # iterrows() returns tuples (index, record), and map applies a 1-argument
        # function to the iterable it is given, hence why we have idx_and_rec
        # instead of the cleaner (idx, rec).
        convert_record = lambda idx_and_rec: TabularDataset(
            # iterrows() outputs pd.Series rather than .DataFrame, so we convert here:
            data=idx_and_rec[1].to_frame().T, description=self.description)
        return map(convert_record, self.data.iterrows())

    def __len__(self):
        """
        Returns the number of records in this dataset.

        Returns
        -------
        integer
            length: number of records in this dataset.

        """
        return self.data.shape[0]

    def __contains__(self, item):
        """
        Determines the truth value of `item in self`. The only items considered
        to be in a TabularDataset are the rows, treated as 1-row TabularDatasets.

        Parameters
        ----------
        item : Object
            Object to check membership of.

        Returns
        -------
        bool
            Whether or not item is considered to be contained in self.

        """
        if not isinstance(item, TabularDataset):
            raise ValueError(f'Only TabularDatasets can be checked for containment, not {type(item)}')
        if len(item) != 1:
            raise ValueError(f'Only length-1 TabularDatasets can be checked for containment, got length {len(item)})')

        return (self.data == item.data.iloc[0]).all(axis=1).any()<|MERGE_RESOLUTION|>--- conflicted
+++ resolved
@@ -1,9 +1,4 @@
 """Classes to represent the data object"""
-<<<<<<< HEAD
-=======
-
-from prive.utils.data import index_split, get_dtype
->>>>>>> a7744e5f
 from abc import ABC, abstractmethod
 import json
 
@@ -118,14 +113,9 @@
 
         Parameters
         ----------
-<<<<<<< HEAD
-        filepath : str
-            Path where the csv and json file are located.
-=======
         filepath: str
             Full path to the csv and json, excluding the ``.csv`` or ``.json`` extension.
-            Both files should have the same name. 
->>>>>>> a7744e5f
+            Both files should have the same name.
 
         Returns
         -------
