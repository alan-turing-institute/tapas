--- conflicted
+++ resolved
@@ -81,21 +81,13 @@
         labels (arbitrary ints or bools).
 
         """
-<<<<<<< HEAD
         # If generating pairs, make num_samples dividable by 2.
         if self.generate_pairs and num_samples // 2:
             num_samples += 1
-
-=======
-        if self.generate_pairs and num_samples // 2:
-            num_samples += 1  # Make num_samples dividable by 1.
->>>>>>> f55729b7
         # Generate the datasets from the attacker knowledge.
         datasets = self.attacker_knowledge.generate_datasets(
             num_samples // 2 if self.generate_pairs else num_samples, training
         )
-<<<<<<< HEAD
-
         # Compute modified datasets and corresponding labels by adding records
         # according to the labels. If self.generate_pairs, each iteration of
         # the loop creates two paired datasets.
@@ -148,27 +140,6 @@
                 mod_labels.append(_convert(labels == False))  # Negation.
 
         return mod_datasets, mod_labels
-=======
-        if self.generate_pairs:
-            # If pairs are required, duplicate the list and assign labels 0 and 1.
-            datasets = datasets + datasets
-            labels = [0] * (num_samples // 2) + [1] * (num_samples // 2)
-        else:
-            # Pick random labels for each dataset.
-            labels = list(np.random.random(size=(num_samples,)) <= 0.5)
-        # Produce a list of datasets with appended target where label = 1.
-        app_datasets = [
-            (
-                ds.replace(self.target_record)
-                if self.replace_target
-                else ds.add_records(self.target_record)
-            )
-            if l
-            else ds
-            for ds, l in zip(datasets, labels)
-        ]
-        return app_datasets, labels
->>>>>>> f55729b7
 
     @property
     def label(self):
