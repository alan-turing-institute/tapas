"""
Threat models for Membership Inference Attacks (MIA).

Membership inference attacks aim at detecting the presence of a specific
record in the training dataset from the synthetic dataset observed.

"""

from __future__ import annotations
from typing import TYPE_CHECKING

if TYPE_CHECKING:
    from ..attacks import Attack
    from ..datasets import Dataset
    from ..generators import Generator

from .base_classes import ThreatModel, TrainableThreatModel
from .attacker_knowledge import (
    AttackerKnowledgeOnData,
    AttackerKnowledgeOnGenerator,
    AttackerKnowledgeWithLabel,
    LabelInferenceThreatModel,
)

from ..report import MIAttackSummary

import numpy as np


class MIALabeller(AttackerKnowledgeWithLabel):
    """
    Randomly add a given target to the datasets sampled from auxiliary data.
    This class can be used to augment AttackerKnowledgeOnData objects that
    represent "generic" knowledge of the private dataset in order to use
    them for membership inference attacks.

    You may use this explicitly to feed into a LabelInferenceThreatModel, but
    this is meant mostly as an internal method to make MIAs.

    """

    def __init__(
        self,
        attacker_knowledge: AttackerKnowledgeOnData,
        target_record: Dataset,
        generate_pairs=True,
        replace_target=False,
    ):
        """
        Wrap an AttackerKnowledgeOnData object by appending a record.

        Parameters
        -----
        attacker_knowledge: AttackerKnowledgeOnData
            The data knowledge from which datasets are generated.
        target_record: Dataset
            The target record to append half of the time.
        generate_pairs: bool, default True
            Whether to output pairs of datasets (positive and negative) or
            randomly choose for each dataset.
        replace_target: bool, default False
            Whether to replace a record, instead of appending.

        """
        self.attacker_knowledge = attacker_knowledge
        self.target_record = target_record
        self.generate_pairs = generate_pairs
        self.replace_target = replace_target

    def generate_datasets_with_label(
        self, num_samples: int, training: bool = True
    ) -> tuple[list[Dataset], list[int]]:
        """
        Generate `num_samples` training or testing datasets with corresponding
        labels (arbitrary ints or bools).

        """
        if self.generate_pairs and num_samples // 2:
            num_samples += 1  # Make num_samples dividable by 1.
        # Generate the datasets from the attacker knowledge.
        datasets = self.attacker_knowledge.generate_datasets(
            num_samples // 2 if self.generate_pairs else num_samples, training
        )
        if self.generate_pairs:
            # If pairs are required, duplicate the list and assign labels 0 and 1.
            datasets = datasets + datasets
            labels = [0] * (num_samples // 2) + [1] * (num_samples // 2)
        else:
            # Pick random labels for each dataset.
            labels = list(np.random.random(size=(num_samples,)) <= 0.5)
        # Produce a list of datasets with appended target where label = 1.
        app_datasets = [
            (
                ds.replace(self.target_record)
                if self.replace_target
                else ds.add_records(self.target_record)
            )
            if l
            else ds
            for ds, l in zip(datasets, labels)
        ]
        return app_datasets, labels

    @property
    def label(self):
        return self.attacker_knowledge.label


class TargetedMIA(LabelInferenceThreatModel):
    """
    This threat model implements a MIA with arbitrary attacker knowledge on
    data and generator.

    """

    def __init__(
        self,
        attacker_knowledge_data: AttackerKnowledgeOnData,
        target_record: Dataset,
        attacker_knowledge_generator: AttackerKnowledgeOnGenerator,
        generate_pairs: bool = True,
        replace_target: bool = False,
        memorise_datasets: bool = True,
        iterator_tracker: Callable[[list], Iterable] = None,
    ):
        LabelInferenceThreatModel.__init__(
            self,
            MIALabeller(
                attacker_knowledge_data, target_record, generate_pairs, replace_target
            ),
            attacker_knowledge_generator,
            memorise_datasets,
            iterator_tracker=iterator_tracker,
        )
        self.target_record = target_record

    # Wrap the test method to output a MIAttackSummary.
    def test(
        self, attack: Attack, num_samples: int = 100, ignore_memory: bool = False,
    ) -> MIAttackSummary:
        """
        see prive.threat_models.LabelInferenceThreatModel.test for more information.
        """
        # Run the test method from LabelInferenceThreatModel, unchanged.
        pred_labels, truth_labels = LabelInferenceThreatModel.test(
            self, attack, num_samples, ignore_memory
        )
        # Post-process this as a MIAttackSummary.
        return MIAttackSummary(
            truth_labels,
            pred_labels,
<<<<<<< HEAD
            generator_info=self.atk_know_gen.label,
            attack_info=attack.label,
            dataset_info=self.atk_know_data.label,
            target_id=self.target_record.label,
=======
            generator_info = self.atk_know_gen.label,
            attack_info = attack.label,
            dataset_info = self.atk_know_data.label,
            target_id = self.target_record.label,
>>>>>>> a99b4410
        )<|MERGE_RESOLUTION|>--- conflicted
+++ resolved
@@ -149,15 +149,8 @@
         return MIAttackSummary(
             truth_labels,
             pred_labels,
-<<<<<<< HEAD
-            generator_info=self.atk_know_gen.label,
-            attack_info=attack.label,
-            dataset_info=self.atk_know_data.label,
-            target_id=self.target_record.label,
-=======
             generator_info = self.atk_know_gen.label,
             attack_info = attack.label,
             dataset_info = self.atk_know_data.label,
             target_id = self.target_record.label,
->>>>>>> a99b4410
         )